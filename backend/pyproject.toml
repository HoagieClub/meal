--- conflicted
+++ resolved
@@ -1,10 +1,6 @@
 [project]
 name = "hoagiemeal"
-<<<<<<< HEAD
 version = "0.0.3"
-=======
-version = "0.0.2"
->>>>>>> 8dd4448f
 description = "Meal by Hoagie"
 readme = "README.md"
 requires-python = ">=3.10, >=3.12"
@@ -55,11 +51,9 @@
 dependencies = [
     "requests>=2.32.3",
     "ruff>=0.7.0",
+    "ruff>=0.7.0",
     "django>=5.1",
-<<<<<<< HEAD
     "django-cors-headers>=4.6.0",
-=======
->>>>>>> 8dd4448f
     "dj-database-url>=2.3.0",
     "django-heroku>=0.3.1",
     "msgspec>=0.18.6",
@@ -70,10 +64,7 @@
     "lxml>=5.3.0",
     "beautifulsoup4>=4.12.3",
     "pgvector>=0.3.6",
-<<<<<<< HEAD
     "djangorestframework>=3.15.2",
-=======
->>>>>>> 8dd4448f
 ]
 
 # ===============================
