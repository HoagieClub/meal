<<<<<<< HEAD
"""
URL endpoints for Hoagie Meal backend.
=======
"""URL configuration for Hoagie Meal app.

The `urlpatterns` list routes URLs to views. For more information please see:
    https://docs.djangoproject.com/en/5.1/topics/http/urls/

Examples:
Function views
    1. Add an import:  from my_app import views
    2. Add a URL to urlpatterns:  path('', views.home, name='home')
Class-based views
    1. Add an import:  from other_app.views import Home
    2. Add a URL to urlpatterns:  path('', Home.as_view(), name='home')
Including another URLconf
    1. Import the include() function: from django.urls import include, path
    2. Add a URL to urlpatterns:  path('blog/', include('blog.urls'))

>>>>>>> 8dd4448f
"""

from django.contrib import admin
from django.urls import path
from hoagiemeal.api.dining import get_locations, get_events, get_menu

urlpatterns = [
    path("admin/", admin.site.urls),
<<<<<<< HEAD
    path("api/dining/locations/", get_locations, name="dining-locations"),
    path("api/dining/events/", get_events, name="dining-events"),
    path("api/dining/menu/", get_menu, name="dining-menu"),
=======
>>>>>>> 8dd4448f
]<|MERGE_RESOLUTION|>--- conflicted
+++ resolved
@@ -1,24 +1,4 @@
-<<<<<<< HEAD
-"""
-URL endpoints for Hoagie Meal backend.
-=======
-"""URL configuration for Hoagie Meal app.
-
-The `urlpatterns` list routes URLs to views. For more information please see:
-    https://docs.djangoproject.com/en/5.1/topics/http/urls/
-
-Examples:
-Function views
-    1. Add an import:  from my_app import views
-    2. Add a URL to urlpatterns:  path('', views.home, name='home')
-Class-based views
-    1. Add an import:  from other_app.views import Home
-    2. Add a URL to urlpatterns:  path('', Home.as_view(), name='home')
-Including another URLconf
-    1. Import the include() function: from django.urls import include, path
-    2. Add a URL to urlpatterns:  path('blog/', include('blog.urls'))
-
->>>>>>> 8dd4448f
+"""URL endpoints for Hoagie Meal backend.
 """
 
 from django.contrib import admin
@@ -27,10 +7,7 @@
 
 urlpatterns = [
     path("admin/", admin.site.urls),
-<<<<<<< HEAD
     path("api/dining/locations/", get_locations, name="dining-locations"),
     path("api/dining/events/", get_events, name="dining-events"),
     path("api/dining/menu/", get_menu, name="dining-menu"),
-=======
->>>>>>> 8dd4448f
 ]