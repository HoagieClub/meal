"""API manager class for the /dining/ endpoint from the StudentApp API.

This module fetches data from the following endpoints:

- /dining/locations
- /dining/events
- /dining/menus

Copyright © 2021-2024 Hoagie Club and affiliates.

Licensed under the MIT License. You may obtain a copy of the License at:

    https://github.com/hoagieclub/meal/blob/main/LICENSE

Permission is hereby granted, free of charge, to any person obtaining a copy
of this software and associated documentation files (the "Software"), to deal
in the Software without restriction, including without limitation the rights
to use, copy, modify, merge, publish, distribute, sublicense, and/or sell
copies of the Software, subject to the following conditions:

This software is provided "as-is", without warranty of any kind.
"""

import msgspec.json as msj

from rest_framework.decorators import api_view
from rest_framework.response import Response
from rest_framework.exceptions import APIException
from django.views.decorators.cache import cache_page

from hoagiemeal.utils.logger import logger
from hoagiemeal.api.student_app import StudentApp
from hoagiemeal.api.schemas import Schemas


class DiningAPI(StudentApp):
    """Handle functionalities related to dining information, such as locations, menus, and events."""

    def __init__(self):
        super().__init__()
        self.DINING_LOCATIONS = "/dining/locations"
        self.DINING_EVENTS = "/dining/events"
        self.DINING_MENU = "/dining/menu"
        self.schemas = Schemas()

    def get_locations(self, fmt: str = "xml") -> dict:
<<<<<<< HEAD
        """
        Fetch a list of dining locations in XML format.

        NOTE: The API expects the parameters to be in camelCase.

        Args:
            fmt (str): The format of the response. Defaults to "xml".

        Returns:
            dict: A dictionary containing the dining locations.

        """
        try:
            response = self._make_request(
                self.DINING_LOCATIONS,
                params={"categoryId": "2"},
                fmt=fmt,
            )
            schema = self.schemas.get_dining_xsd()
            if not self.validate_xml(response, schema):
                raise APIException("Invalid XML format for dining locations")
            return self._parse_xml(response)
        except Exception as e:
            logger.error(f"Error fetching dining locations: {e}")
            raise APIException(str(e)) from e

    def get_events(self, place_id: str = "1007") -> dict:
        """Fetch dining venue open hours as an iCal stream for a given place_id.

        NOTE: "1007" seems to correspond to the Princeton Dining Calendar.
        NOTE: The API expects the parameters to be in camelCase.

=======
        """Fetch a list of dining locations in XML format."""
        logger.info("Fetching dining locations.")
        response = self._make_request(
            self.DINING_LOCATIONS,
            params={"categoryId": "2"},  # how do i get 3 as well?
            fmt=fmt,
        )
        schema = self.schemas.get_dining_xsd()
        if not self.validate_xml(response, schema):
            logger.error("Invalid XML format for dining locations.")
            raise ValueError("Invalid XML format for dining locations.")
        return self._parse_xml(response)

    def get_events(self, placeID: str = "1007") -> dict:
        """Fetch dining venue open hours as an iCal stream for a given placeID.
        
        Note: "1007" seems to correspond to the Princeton Dining Calendar.

>>>>>>> 8dd4448f
        Remark: The response uses LF line-endings with a Content-Type of text/plain
        but is actually in iCal (text/calendar) format.

        Args:
            place_id (str): The ID of the dining venue.

        Returns:
            dict: Parsed iCal data with event details (summary, start time, end time, etc.).
<<<<<<< HEAD

        """
        try:
            response = self._make_request(self.DINING_EVENTS, params={"placeId": place_id}, fmt="ical")
            return self._parse_ical(response)
        except Exception as e:
            logger.error(f"Error fetching dining events: {e}")
            raise APIException(str(e)) from e

    def get_menu(self, location_id: str, menu_id: str) -> dict:
        """Fetch the menu for a specific dining location.

        NOTE: The API expects the parameters to be in camelCase.
=======

        """
        logger.info(f"Fetching dining events for placeID: {placeID}.")
        params = {"placeID": placeID}
        response = self._make_request(self.DINING_EVENTS, params=params, fmt="ical")
        return self._parse_ical(response)

    def get_menu(self, locationID: str, menuID: str) -> dict:
        """Fetch the menu for a specific dining location.
>>>>>>> 8dd4448f

        Args:
            location_id (str): The ID of the dining location.
            menu_id (str): The ID of the dining menu.

        Returns:
            dict: A JSON object containing the menu details.
<<<<<<< HEAD
=======

        """
        logger.info(f"Fetching dining menu for locationID: {locationID}, menuID: {menuID}.")
        params = {"locationID": locationID, "menuID": menuID}
        response = self._make_request(self.DINING_MENU, params=params)
        response = msj.decode(response)
        return response


def _test_dining_locations():
    # Create an instance of the Dining class
    dining = Dining()

    # Test: Get Dining Locations
    logger.info("Testing: Get Dining Locations...")
    try:
        # Fetch dining locations in XML format and log the raw XML response
        locations_xml = dining.get_locations(fmt="xml")
        logger.info(f"Dining Locations (Raw XML): {locations_xml}")

        # Extract location IDs with corresponding names
        locations = locations_xml.get("locations", {}).get("location", [])
        location_id_name_pairs = []

        # Loop over each location in the response
        for loc in locations:
            building = loc.get("building", {})
            location_id = building.get("location_id", "Unknown ID")
            location_name = loc.get("name", "Unknown Name")
            location_id_name_pairs.append((location_id, location_name))

        # Log and return the location ID and name pairs
        logger.info(f"Location ID and Name Pairs: {location_id_name_pairs}")
        logger.info(f"Location ID length: {len(location_id_name_pairs)}")
        return location_id_name_pairs

    except Exception as e:
        logger.error(f"Error fetching dining locations: {e}")


def _test_get_events():
    dining = Dining()
    logger.info("Testing: Get Dining Events...")
    try:
        events = dining.get_events(placeID="1007") # 1007 ~ Princeton Dining Calendar?
        logger.info(f"Dining Events fetched: {events}")

        # Iterate and log each event detail
        event_list = events.get("events", [])
        for event in event_list:
            summary = event.get("summary", "No Summary")
            start = event.get("start", "No Start Time")
            end = event.get("end", "No End Time")
            uid = event.get("uid", "No UID")
            description = event.get("description", "No Description")
            logger.info(
                f"Event Summary: {summary}, Start: {start}, End: {end}, UID: {uid}, Description: {description}"
            )

    except Exception as e:
        logger.error(f"Error fetching dining events: {e}")


def _test_dining_apis():
    dining = Dining()
    response = dining.get_locations()

    for location in response["locations"]["location"]:
        name = location.get("name")
        map_name = location.get("mapName")
        dbid = location.get("dbid")
        latitude = location["geoloc"].get("lat")
        longitude = location["geoloc"].get("long")
        building_name = location["building"].get("name")

        # Handle both single and multiple amenities
        amenities_data = location["amenities"]["amenity"]
        if isinstance(amenities_data, list):
            amenities = [amenity["name"] for amenity in amenities_data]
        else:
            amenities = [amenities_data["name"]]

        logger.info(f"Location Name: {name}")
        logger.info(f"Map Name: {map_name}")
        logger.info(f"Database ID: {dbid}")
        logger.info(f"Latitude: {latitude}")
        logger.info(f"Longitude: {longitude}")
        logger.info(f"Building Name: {building_name}")
        logger.info(f"Amenities: {', '.join(amenities)}")
        logger.info("---" * 40)
>>>>>>> 8dd4448f

        """
        try:
<<<<<<< HEAD
            response = self._make_request(self.DINING_MENU, params={"locationId": location_id, "menuId": menu_id})
            return msj.decode(response)
=======
            # Fetch the menu data
            menu_data = dining.get_menu(locationID=dbid, menuID="2024-10-24-Dinner")
            logger.debug(f"Raw menu data fetched: {menu_data}")

            # Now check if menu_data is a dictionary and has the "menus" key
            if isinstance(menu_data, dict) and "menus" in menu_data:
                logger.info(f"Dining Menu for {name}:")
                for item in menu_data["menus"]:
                    menu_id = item.get("id")
                    menu_name = item.get("name")
                    description = item.get("description")
                    link = item.get("link")

                    logger.info(f" - Menu Item ID: {menu_id}")
                    logger.info(f"   Name: {menu_name}")
                    logger.info(f"   Description: {description}")
                    logger.info(f"   Link: {link}") # Scrape data from this link
                logger.info("---" * 40)
            else:
                logger.warning(f"No valid menu data available for {name} (location ID: {dbid}).")
>>>>>>> 8dd4448f
        except Exception as e:
            logger.error(f"Error fetching menu: {e}")
            raise APIException(str(e)) from e


#################### Exposed endpoints #########################

dining_api = DiningAPI()


@api_view(["GET"])
@cache_page(60 * 15)
def get_locations(request):
    """Get all dining locations."""
    locations = dining_api.get_locations()
    location_list = locations.get("locations", {}).get("location", [])
    return Response({"data": location_list, "message": "Successfully fetched dining locations"})


@api_view(["GET"])
@cache_page(60 * 5)
def get_events(request):
    """Get dining events/hours."""
    place_id = request.query_params.get("place_id", "1007")
    events = dining_api.get_events(place_id)
    return Response({"data": events.get("events", []), "message": "Successfully fetched dining events"})


@api_view(["GET"])
@cache_page(60 * 5)
def get_menu(request):
    """Get menu for a specific location."""
    location_id = request.query_params.get("location_id")
    menu_id = request.query_params.get("menu_id")

    if not location_id or not menu_id:
        return Response({"error": "location_id and menu_id are required"}, status=400)

    menu = dining_api.get_menu(location_id, menu_id)

<<<<<<< HEAD
    return Response({"data": menu.get("menus", []), "message": "Successfully fetched menu"})
=======
if __name__ == "__main__":
    _test_dining_locations()
    _test_get_events()
    _test_dining_apis()
>>>>>>> 8dd4448f
<|MERGE_RESOLUTION|>--- conflicted
+++ resolved
@@ -44,9 +44,7 @@
         self.schemas = Schemas()
 
     def get_locations(self, fmt: str = "xml") -> dict:
-<<<<<<< HEAD
-        """
-        Fetch a list of dining locations in XML format.
+        """Fetch a list of dining locations in XML format.
 
         NOTE: The API expects the parameters to be in camelCase.
 
@@ -77,26 +75,6 @@
         NOTE: "1007" seems to correspond to the Princeton Dining Calendar.
         NOTE: The API expects the parameters to be in camelCase.
 
-=======
-        """Fetch a list of dining locations in XML format."""
-        logger.info("Fetching dining locations.")
-        response = self._make_request(
-            self.DINING_LOCATIONS,
-            params={"categoryId": "2"},  # how do i get 3 as well?
-            fmt=fmt,
-        )
-        schema = self.schemas.get_dining_xsd()
-        if not self.validate_xml(response, schema):
-            logger.error("Invalid XML format for dining locations.")
-            raise ValueError("Invalid XML format for dining locations.")
-        return self._parse_xml(response)
-
-    def get_events(self, placeID: str = "1007") -> dict:
-        """Fetch dining venue open hours as an iCal stream for a given placeID.
-        
-        Note: "1007" seems to correspond to the Princeton Dining Calendar.
-
->>>>>>> 8dd4448f
         Remark: The response uses LF line-endings with a Content-Type of text/plain
         but is actually in iCal (text/calendar) format.
 
@@ -105,7 +83,6 @@
 
         Returns:
             dict: Parsed iCal data with event details (summary, start time, end time, etc.).
-<<<<<<< HEAD
 
         """
         try:
@@ -119,17 +96,6 @@
         """Fetch the menu for a specific dining location.
 
         NOTE: The API expects the parameters to be in camelCase.
-=======
-
-        """
-        logger.info(f"Fetching dining events for placeID: {placeID}.")
-        params = {"placeID": placeID}
-        response = self._make_request(self.DINING_EVENTS, params=params, fmt="ical")
-        return self._parse_ical(response)
-
-    def get_menu(self, locationID: str, menuID: str) -> dict:
-        """Fetch the menu for a specific dining location.
->>>>>>> 8dd4448f
 
         Args:
             location_id (str): The ID of the dining location.
@@ -137,127 +103,11 @@
 
         Returns:
             dict: A JSON object containing the menu details.
-<<<<<<< HEAD
-=======
-
-        """
-        logger.info(f"Fetching dining menu for locationID: {locationID}, menuID: {menuID}.")
-        params = {"locationID": locationID, "menuID": menuID}
-        response = self._make_request(self.DINING_MENU, params=params)
-        response = msj.decode(response)
-        return response
-
-
-def _test_dining_locations():
-    # Create an instance of the Dining class
-    dining = Dining()
-
-    # Test: Get Dining Locations
-    logger.info("Testing: Get Dining Locations...")
-    try:
-        # Fetch dining locations in XML format and log the raw XML response
-        locations_xml = dining.get_locations(fmt="xml")
-        logger.info(f"Dining Locations (Raw XML): {locations_xml}")
-
-        # Extract location IDs with corresponding names
-        locations = locations_xml.get("locations", {}).get("location", [])
-        location_id_name_pairs = []
-
-        # Loop over each location in the response
-        for loc in locations:
-            building = loc.get("building", {})
-            location_id = building.get("location_id", "Unknown ID")
-            location_name = loc.get("name", "Unknown Name")
-            location_id_name_pairs.append((location_id, location_name))
-
-        # Log and return the location ID and name pairs
-        logger.info(f"Location ID and Name Pairs: {location_id_name_pairs}")
-        logger.info(f"Location ID length: {len(location_id_name_pairs)}")
-        return location_id_name_pairs
-
-    except Exception as e:
-        logger.error(f"Error fetching dining locations: {e}")
-
-
-def _test_get_events():
-    dining = Dining()
-    logger.info("Testing: Get Dining Events...")
-    try:
-        events = dining.get_events(placeID="1007") # 1007 ~ Princeton Dining Calendar?
-        logger.info(f"Dining Events fetched: {events}")
-
-        # Iterate and log each event detail
-        event_list = events.get("events", [])
-        for event in event_list:
-            summary = event.get("summary", "No Summary")
-            start = event.get("start", "No Start Time")
-            end = event.get("end", "No End Time")
-            uid = event.get("uid", "No UID")
-            description = event.get("description", "No Description")
-            logger.info(
-                f"Event Summary: {summary}, Start: {start}, End: {end}, UID: {uid}, Description: {description}"
-            )
-
-    except Exception as e:
-        logger.error(f"Error fetching dining events: {e}")
-
-
-def _test_dining_apis():
-    dining = Dining()
-    response = dining.get_locations()
-
-    for location in response["locations"]["location"]:
-        name = location.get("name")
-        map_name = location.get("mapName")
-        dbid = location.get("dbid")
-        latitude = location["geoloc"].get("lat")
-        longitude = location["geoloc"].get("long")
-        building_name = location["building"].get("name")
-
-        # Handle both single and multiple amenities
-        amenities_data = location["amenities"]["amenity"]
-        if isinstance(amenities_data, list):
-            amenities = [amenity["name"] for amenity in amenities_data]
-        else:
-            amenities = [amenities_data["name"]]
-
-        logger.info(f"Location Name: {name}")
-        logger.info(f"Map Name: {map_name}")
-        logger.info(f"Database ID: {dbid}")
-        logger.info(f"Latitude: {latitude}")
-        logger.info(f"Longitude: {longitude}")
-        logger.info(f"Building Name: {building_name}")
-        logger.info(f"Amenities: {', '.join(amenities)}")
-        logger.info("---" * 40)
->>>>>>> 8dd4448f
 
         """
         try:
-<<<<<<< HEAD
             response = self._make_request(self.DINING_MENU, params={"locationId": location_id, "menuId": menu_id})
             return msj.decode(response)
-=======
-            # Fetch the menu data
-            menu_data = dining.get_menu(locationID=dbid, menuID="2024-10-24-Dinner")
-            logger.debug(f"Raw menu data fetched: {menu_data}")
-
-            # Now check if menu_data is a dictionary and has the "menus" key
-            if isinstance(menu_data, dict) and "menus" in menu_data:
-                logger.info(f"Dining Menu for {name}:")
-                for item in menu_data["menus"]:
-                    menu_id = item.get("id")
-                    menu_name = item.get("name")
-                    description = item.get("description")
-                    link = item.get("link")
-
-                    logger.info(f" - Menu Item ID: {menu_id}")
-                    logger.info(f"   Name: {menu_name}")
-                    logger.info(f"   Description: {description}")
-                    logger.info(f"   Link: {link}") # Scrape data from this link
-                logger.info("---" * 40)
-            else:
-                logger.warning(f"No valid menu data available for {name} (location ID: {dbid}).")
->>>>>>> 8dd4448f
         except Exception as e:
             logger.error(f"Error fetching menu: {e}")
             raise APIException(str(e)) from e
@@ -298,11 +148,4 @@
 
     menu = dining_api.get_menu(location_id, menu_id)
 
-<<<<<<< HEAD
-    return Response({"data": menu.get("menus", []), "message": "Successfully fetched menu"})
-=======
-if __name__ == "__main__":
-    _test_dining_locations()
-    _test_get_events()
-    _test_dining_apis()
->>>>>>> 8dd4448f
+    return Response({"data": menu.get("menus", []), "message": "Successfully fetched menu"})