{
  "compilerOptions": {
    "target": "esnext",
    "module": "esnext",
    "moduleResolution": "node",
    "lib": ["dom", "dom.iterable", "esnext"],
    "allowJs": true,
    "skipLibCheck": true,
    "strict": true,
    "noImplicitAny": true,
    "noEmit": true,
    "esModuleInterop": true,
    "forceConsistentCasingInFileNames": true,
    "resolveJsonModule": true,
    "isolatedModules": true,
    "jsx": "preserve",
    "incremental": true,
    "plugins": [
      {
        "name": "next"
      }
    ],
    "paths": {
      "@/*": ["./*"]
<<<<<<< HEAD
    }
=======
    },
>>>>>>> 8dd4448f
  },
  "include": ["next-env.d.ts", "**/*.ts", "**/*.tsx", "postcss.config.ts", ".next/types/**/*.ts", "next.config.mjs", ".eslint.config.ts"],
  "exclude": ["node_modules"]
}<|MERGE_RESOLUTION|>--- conflicted
+++ resolved
@@ -22,11 +22,7 @@
     ],
     "paths": {
       "@/*": ["./*"]
-<<<<<<< HEAD
-    }
-=======
     },
->>>>>>> 8dd4448f
   },
   "include": ["next-env.d.ts", "**/*.ts", "**/*.tsx", "postcss.config.ts", ".next/types/**/*.ts", "next.config.mjs", ".eslint.config.ts"],
   "exclude": ["node_modules"]
